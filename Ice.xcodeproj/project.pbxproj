--- conflicted
+++ resolved
@@ -99,12 +99,9 @@
 		17FE5AD32BCA7A7500E4F8D9 /* ScreenStateManager.swift in Sources */ = {isa = PBXBuildFile; fileRef = 17FE5AD22BCA7A7500E4F8D9 /* ScreenStateManager.swift */; };
 		17FE5AD52BCA9BE200E4F8D9 /* ScreenState.swift in Sources */ = {isa = PBXBuildFile; fileRef = 17FE5AD42BCA9BE200E4F8D9 /* ScreenState.swift */; };
 		71008DF02AB907B00036B1F3 /* ObjectAssociation.swift in Sources */ = {isa = PBXBuildFile; fileRef = 71008DEF2AB907B00036B1F3 /* ObjectAssociation.swift */; };
-<<<<<<< HEAD
+        7105CA212C5D2EFF004E439E /* StatusItemDefaults.swift in Sources */ = {isa = PBXBuildFile; fileRef = 7105CA202C5D2EFF004E439E /* StatusItemDefaults.swift */; };
+        7105CA252C5D2F44004E439E /* StatusItemDefaultsKey.swift in Sources */ = {isa = PBXBuildFile; fileRef = 7105CA242C5D2F44004E439E /* StatusItemDefaultsKey.swift */; };
 		710C4FC62C50514D00F7196A /* MenuBarItemSpacingManager.swift in Sources */ = {isa = PBXBuildFile; fileRef = 710C4FC52C50514D00F7196A /* MenuBarItemSpacingManager.swift */; };
-=======
-		7105CA212C5D2EFF004E439E /* StatusItemDefaults.swift in Sources */ = {isa = PBXBuildFile; fileRef = 7105CA202C5D2EFF004E439E /* StatusItemDefaults.swift */; };
-		7105CA252C5D2F44004E439E /* StatusItemDefaultsKey.swift in Sources */ = {isa = PBXBuildFile; fileRef = 7105CA242C5D2F44004E439E /* StatusItemDefaultsKey.swift */; };
->>>>>>> 5411f327
 		711535F22AB9F6C1003193AD /* BindingExposable.swift in Sources */ = {isa = PBXBuildFile; fileRef = 711535F12AB9F6C1003193AD /* BindingExposable.swift */; };
         711568B02C59ADBF00CDF58F /* NSScreen+frameOfNotch.swift in Sources */ = {isa = PBXBuildFile; fileRef = 711568AF2C59ADBF00CDF58F /* NSScreen+frameOfNotch.swift */; };
 		7127A9E92C45662B00D99DEF /* MenuBarSearchPanel.swift in Sources */ = {isa = PBXBuildFile; fileRef = 7127A9E82C45662B00D99DEF /* MenuBarSearchPanel.swift */; };
@@ -235,12 +232,9 @@
 		17FE5AD22BCA7A7500E4F8D9 /* ScreenStateManager.swift */ = {isa = PBXFileReference; lastKnownFileType = sourcecode.swift; path = ScreenStateManager.swift; sourceTree = "<group>"; };
 		17FE5AD42BCA9BE200E4F8D9 /* ScreenState.swift */ = {isa = PBXFileReference; lastKnownFileType = sourcecode.swift; path = ScreenState.swift; sourceTree = "<group>"; };
 		71008DEF2AB907B00036B1F3 /* ObjectAssociation.swift */ = {isa = PBXFileReference; lastKnownFileType = sourcecode.swift; path = ObjectAssociation.swift; sourceTree = "<group>"; };
-<<<<<<< HEAD
+        7105CA202C5D2EFF004E439E /* StatusItemDefaults.swift */ = {isa = PBXFileReference; lastKnownFileType = sourcecode.swift; path = StatusItemDefaults.swift; sourceTree = "<group>"; };
+        7105CA242C5D2F44004E439E /* StatusItemDefaultsKey.swift */ = {isa = PBXFileReference; lastKnownFileType = sourcecode.swift; path = StatusItemDefaultsKey.swift; sourceTree = "<group>"; };
 		710C4FC52C50514D00F7196A /* MenuBarItemSpacingManager.swift */ = {isa = PBXFileReference; lastKnownFileType = sourcecode.swift; path = MenuBarItemSpacingManager.swift; sourceTree = "<group>"; };
-=======
-		7105CA202C5D2EFF004E439E /* StatusItemDefaults.swift */ = {isa = PBXFileReference; lastKnownFileType = sourcecode.swift; path = StatusItemDefaults.swift; sourceTree = "<group>"; };
-		7105CA242C5D2F44004E439E /* StatusItemDefaultsKey.swift */ = {isa = PBXFileReference; lastKnownFileType = sourcecode.swift; path = StatusItemDefaultsKey.swift; sourceTree = "<group>"; };
->>>>>>> 5411f327
 		711535F12AB9F6C1003193AD /* BindingExposable.swift */ = {isa = PBXFileReference; lastKnownFileType = sourcecode.swift; path = BindingExposable.swift; sourceTree = "<group>"; };
         711568AF2C59ADBF00CDF58F /* NSScreen+frameOfNotch.swift */ = {isa = PBXFileReference; lastKnownFileType = sourcecode.swift; path = "NSScreen+frameOfNotch.swift"; sourceTree = "<group>"; };
 		7127A9E82C45662B00D99DEF /* MenuBarSearchPanel.swift */ = {isa = PBXFileReference; lastKnownFileType = sourcecode.swift; path = MenuBarSearchPanel.swift; sourceTree = "<group>"; };
@@ -610,7 +604,15 @@
 			path = ScreenState;
 			sourceTree = "<group>";
 		};
-<<<<<<< HEAD
+        7105CA232C5D2F36004E439E /* StatusItemDefaults */ = {
+            isa = PBXGroup;
+            children = (
+                7105CA202C5D2EFF004E439E /* StatusItemDefaults.swift */,
+                7105CA242C5D2F44004E439E /* StatusItemDefaultsKey.swift */,
+            );
+            path = StatusItemDefaults;
+            sourceTree = "<group>";
+        };
 		710C4FC42C50511000F7196A /* MenuBarItemSpacing */ = {
 			isa = PBXGroup;
 			children = (
@@ -625,15 +627,6 @@
 				7127A9E82C45662B00D99DEF /* MenuBarSearchPanel.swift */,
 			);
 			path = MenuBarSearch;
-=======
-		7105CA232C5D2F36004E439E /* StatusItemDefaults */ = {
-			isa = PBXGroup;
-			children = (
-				7105CA202C5D2EFF004E439E /* StatusItemDefaults.swift */,
-				7105CA242C5D2F44004E439E /* StatusItemDefaultsKey.swift */,
-			);
-			path = StatusItemDefaults;
->>>>>>> 5411f327
 			sourceTree = "<group>";
 		};
 		7133ED5F2A855ADA000A7E1B /* NSApplication */ = {
